<?xml version="1.0" ?>
<robot name="tla_v02_legs">
  <link name="base">
    <inertial>
      <origin rpy="0 0 0" xyz="0 0 0"/>
      <mass value="0.001"/>
      <inertia ixx="0.0001" ixy="0" ixz="0" iyy="0.0001" iyz="0" izz="0.0001"/>
    </inertial>
  </link>
  <joint name="floating_base" type="fixed">
    <origin rpy="0 0 0" xyz="0 0 0"/>
    <parent link="base"/>
    <child link="Base_Motor_Mount"/>
  </joint>
  <link name="Base_Motor_Mount">
    <visual>
      <origin xyz="0 0 0" rpy="0 0 0"/>
      <geometry>
        <mesh filename="meshes/Base_Motor_Mount_List_cGDi0X0HPtm1lf=Default.stl"/>
      </geometry>
      <material name="Base_Motor_Mount_material">
        <color rgba="0.90980392 0.57254902 0.16470588 1"/>
      </material>
    </visual>
    <collision>
      <origin xyz="0 0 0" rpy="0 0 0"/>
      <geometry>
        <mesh filename="meshes/Base_Motor_Mount_List_cGDi0X0HPtm1lf=Default.stl"/>
      </geometry>
    </collision>
    <inertial>
<<<<<<< HEAD
      <mass value="0.135498239"/>
      <inertia ixx="3.5912939543553395e-05" iyy="0.00010527900978101667" izz="0.00012328424778591687" ixy="-8.470329472543003e-22" ixz="-4.235164736271502e-22" iyz="1.2193650325900028e-06"/>
      <origin xyz="0.0 -0.008378486588401126 -0.002859740555584406" rpy="0 0 0"/>
=======
      <mass value="0.987160788"/>
      <inertia ixx="0.0016073099669088285" iyy="0.002731825411607407" izz="0.0016064439039334" ixy="-1.2994197846373817e-06" ixz="-6.828434040047376e-06" iyz="3.261325890580442e-05"/>
      <origin xyz="0.00027022772554781237 -0.01529435119645623 0.056659579619759266" rpy="0 0 0"/>
>>>>>>> 6bae8d09
    </inertial>
  </link>
  <joint name="left_hip_pitch" type="revolute">
    <origin xyz="0.0413138310841906 -0.023482760686076916 -0.004372827208038505" rpy="-3.1415926071795863 -1.5707963 0.0"/>
    <parent link="Base_Motor_Mount"/>
    <child link="DRIVING_ROTOR_PLATE"/>
    <limit effort="80" velocity="5" lower="-1.5707963" upper="1.5707963"/>
    <axis xyz="0 0 -1"/>
  </joint>
  <link name="DRIVING_ROTOR_PLATE">
    <visual>
      <origin xyz="0 0 0" rpy="0 0 0"/>
      <geometry>
        <mesh filename="meshes/DRIVING_ROTOR_PLATE.stl"/>
      </geometry>
      <material name="DRIVING_ROTOR_PLATE_material">
        <color rgba="0.64705882 0.64705882 0.64705882 1"/>
      </material>
    </visual>
    <collision>
      <origin xyz="0 0 0" rpy="0 0 0"/>
      <geometry>
        <mesh filename="meshes/DRIVING_ROTOR_PLATE.stl"/>
      </geometry>
    </collision>
    <inertial>
      <mass value="0.0679127138"/>
      <inertia ixx="1.4076137007685028e-05" iyy="2.0673689954937143e-05" izz="1.8530190639060646e-05" ixy="9.017256408005559e-08" ixz="-1.0261459226649693e-06" iyz="-1.5211224576345983e-07"/>
      <origin xyz="0.007398993110512667 0.0007075912421138948 0.01995826423917952" rpy="0 0 0"/>
    </inertial>
  </link>
  <joint name="right_hip_pitch" type="revolute">
    <origin xyz="-0.04131383051044278 -0.023482760691961528 -0.004372827208038465" rpy="-3.1415925803846902 1.570796288901191 0.0"/>
    <parent link="Base_Motor_Mount"/>
    <child link="DRIVING_ROTOR_PLATE_2"/>
    <limit effort="80" velocity="5" lower="-1.5707963" upper="1.5707963"/>
    <axis xyz="0 0 -1"/>
  </joint>
  <link name="DRIVING_ROTOR_PLATE_2">
    <visual>
      <origin xyz="0 0 0" rpy="0 0 0"/>
      <geometry>
        <mesh filename="meshes/DRIVING_ROTOR_PLATE_2.stl"/>
      </geometry>
      <material name="DRIVING_ROTOR_PLATE_material_2">
        <color rgba="0.64705882 0.64705882 0.64705882 1"/>
      </material>
    </visual>
    <collision>
      <origin xyz="0 0 0" rpy="0 0 0"/>
      <geometry>
        <mesh filename="meshes/DRIVING_ROTOR_PLATE_2.stl"/>
      </geometry>
    </collision>
    <inertial>
      <mass value="0.06789254880000001"/>
      <inertia ixx="1.4058490668551904e-05" iyy="2.0659571080279552e-05" izz="1.85050695445503e-05" ixy="-4.90536980885998e-08" ixz="1.0247969818343788e-06" iyz="-7.732762438841306e-08"/>
      <origin xyz="-0.007392120408765606 0.00032656634051300194 0.019957405295933567" rpy="0 0 0"/>
    </inertial>
  </link>
  <joint name="left_shoulder_pitch" type="revolute">
    <origin xyz="0.07131383054661666 -0.023482764740008488 0.10812717280524366" rpy="-3.141592653589792 -1.5707962732050302 0.0"/>
    <parent link="Base_Motor_Mount"/>
    <child link="DRIVING_ROTOR_PLATE_3"/>
    <limit effort="80" velocity="5" lower="-0.087266463" upper="1.5707963"/>
    <axis xyz="0 0 -1"/>
  </joint>
  <link name="DRIVING_ROTOR_PLATE_3">
    <visual>
      <origin xyz="0 0 0" rpy="0 0 0"/>
      <geometry>
        <mesh filename="meshes/DRIVING_ROTOR_PLATE_3.stl"/>
      </geometry>
      <material name="DRIVING_ROTOR_PLATE_material_3">
        <color rgba="0.64705882 0.64705882 0.64705882 1"/>
      </material>
    </visual>
    <collision>
      <origin xyz="0 0 0" rpy="0 0 0"/>
      <geometry>
        <mesh filename="meshes/DRIVING_ROTOR_PLATE_3.stl"/>
      </geometry>
    </collision>
    <inertial>
      <mass value="0.19605975280000001"/>
      <inertia ixx="8.948072091503888e-05" iyy="5.493774484905203e-05" izz="6.547848468423842e-05" ixy="4.323569998298405e-10" ixz="6.946421568683275e-09" iyz="-2.406733881337123e-08"/>
      <origin xyz="-1.5178600846561182e-06 0.03205306838749962 -0.032500307709879536" rpy="0 0 0"/>
    </inertial>
  </link>
  <joint name="right_shoulder_pitch" type="revolute">
    <origin xyz="-0.07131383054661666 -0.023482764740008488 0.10812717280524366" rpy="-3.141592653589792 1.5707962732050302 0.0"/>
    <parent link="Base_Motor_Mount"/>
    <child link="DRIVING_ROTOR_PLATE_4"/>
    <limit effort="80" velocity="5" lower="-1.5707963" upper="0.087266463"/>
    <axis xyz="0 0 -1"/>
  </joint>
  <link name="DRIVING_ROTOR_PLATE_4">
    <visual>
      <origin xyz="0 0 0" rpy="0 0 0"/>
      <geometry>
        <mesh filename="meshes/DRIVING_ROTOR_PLATE_4.stl"/>
      </geometry>
      <material name="DRIVING_ROTOR_PLATE_material_4">
        <color rgba="0.64705882 0.64705882 0.64705882 1"/>
      </material>
    </visual>
    <collision>
      <origin xyz="0 0 0" rpy="0 0 0"/>
      <geometry>
        <mesh filename="meshes/DRIVING_ROTOR_PLATE_4.stl"/>
      </geometry>
    </collision>
    <inertial>
      <mass value="0.19605975280000001"/>
      <inertia ixx="8.948072091503888e-05" iyy="5.493774484905203e-05" izz="6.547848468423842e-05" ixy="4.323569998298405e-10" ixz="6.946421568683275e-09" iyz="-2.406733881337123e-08"/>
      <origin xyz="-1.5178600846561182e-06 0.03205306838749962 -0.032500307709879536" rpy="0 0 0"/>
    </inertial>
  </link>
  <joint name="left_hip_yaw" type="revolute">
    <origin xyz="-0.007400000327569208 0.016949999801717745 0.02285000258156657" rpy="-1.5707963071795867 1.5707963196152375 0.0"/>
    <parent link="DRIVING_ROTOR_PLATE"/>
    <child link="DRIVING_ROTOR_PLATE_5"/>
<<<<<<< HEAD
    <limit effort="80" velocity="5" lower="-0.52359878" upper="0.52359878"/>
=======
    <limit effort="80" velocity="5" lower="-1.5707963" upper="0.087266463"/>
>>>>>>> 6bae8d09
    <axis xyz="0 0 -1"/>
  </joint>
  <link name="DRIVING_ROTOR_PLATE_5">
    <visual>
      <origin xyz="0 0 0" rpy="0 0 0"/>
      <geometry>
        <mesh filename="meshes/DRIVING_ROTOR_PLATE_5.stl"/>
      </geometry>
      <material name="DRIVING_ROTOR_PLATE_material_5">
        <color rgba="0.64705882 0.64705882 0.64705882 1"/>
      </material>
    </visual>
    <collision>
      <origin xyz="0 0 0" rpy="0 0 0"/>
      <geometry>
        <mesh filename="meshes/DRIVING_ROTOR_PLATE_5.stl"/>
      </geometry>
    </collision>
    <inertial>
      <mass value="0.19605975280000001"/>
      <inertia ixx="8.948072091503889e-05" iyy="5.493774484905204e-05" izz="6.547848468423842e-05" ixy="4.323569998282892e-10" ixz="6.9464215686768955e-09" iyz="-2.4067338813372078e-08"/>
      <origin xyz="-1.5178600846538283e-06 0.03205306838749962 -0.03250030770987955" rpy="0 0 0"/>
    </inertial>
  </link>
  <joint name="right_hip_yaw" type="revolute">
    <origin xyz="0.007399999685828183 0.016450000198282227 0.02284999703643316" rpy="-1.5707962535897932 -1.570796273205031 0.0"/>
    <parent link="DRIVING_ROTOR_PLATE_2"/>
    <child link="DRIVING_ROTOR_PLATE_6"/>
    <limit effort="80" velocity="5" lower="-0.087266463" upper="1.5707963"/>
    <axis xyz="0 0 -1"/>
  </joint>
  <link name="DRIVING_ROTOR_PLATE_6">
    <visual>
      <origin xyz="0 0 0" rpy="0 0 0"/>
      <geometry>
        <mesh filename="meshes/DRIVING_ROTOR_PLATE_6.stl"/>
      </geometry>
      <material name="DRIVING_ROTOR_PLATE_material_6">
        <color rgba="0.64705882 0.64705882 0.64705882 1"/>
      </material>
    </visual>
    <collision>
      <origin xyz="0 0 0" rpy="0 0 0"/>
      <geometry>
        <mesh filename="meshes/DRIVING_ROTOR_PLATE_6.stl"/>
      </geometry>
    </collision>
    <inertial>
      <mass value="0.19605975280000001"/>
      <inertia ixx="8.948072091503889e-05" iyy="5.493774484905204e-05" izz="6.547848468423842e-05" ixy="4.323569998282892e-10" ixz="6.9464215686768955e-09" iyz="-2.4067338813372078e-08"/>
      <origin xyz="-1.5178600846538283e-06 0.03205306838749962 -0.03250030770987955" rpy="0 0 0"/>
    </inertial>
  </link>
  <joint name="left_shoulder_yaw" type="revolute">
    <origin xyz="-0.018273437468083912 0.01634999951036515 0.029393121151926025" rpy="-1.5707962535897932 -1.5707962732050302 0.0"/>
    <parent link="DRIVING_ROTOR_PLATE_3"/>
    <child link="LX-16A"/>
    <limit effort="80" velocity="5" lower="-1.5707963" upper="1.5707963"/>
    <axis xyz="0 0 1"/>
  </joint>
  <link name="LX-16A">
    <visual>
      <origin xyz="0 0 0" rpy="0 0 0"/>
      <geometry>
        <mesh filename="meshes/LX-16A.stl"/>
      </geometry>
      <material name="LX-16A_material">
        <color rgba="0.49803922 0.49803922 0.49803922 1"/>
      </material>
    </visual>
    <collision>
      <origin xyz="0 0 0" rpy="0 0 0"/>
      <geometry>
        <mesh filename="meshes/LX-16A.stl"/>
      </geometry>
    </collision>
    <inertial>
      <mass value="0.1093848811"/>
      <inertia ixx="7.804246066611468e-05" iyy="1.570919347995458e-05" izz="7.258458935671208e-05" ixy="3.1455276876277075e-13" ixz="-8.040233160787681e-15" iyz="-6.855433261606549e-09"/>
      <origin xyz="6.617968479801436e-11 -0.035130554047994006 -0.016172896106230548" rpy="0 0 0"/>
    </inertial>
  </link>
  <joint name="right_shoulder_yaw" type="revolute">
    <origin xyz="0.018273437430571058 0.01494999951036515 0.029393121151926025" rpy="-1.570796253589793 1.5707962732050307 0.0"/>
    <parent link="DRIVING_ROTOR_PLATE_4"/>
    <child link="LX-16A_2"/>
    <limit effort="80" velocity="5" lower="-1.5707963" upper="1.5707963"/>
    <axis xyz="0 0 1"/>
  </joint>
  <link name="LX-16A_2">
    <visual>
      <origin xyz="0 0 0" rpy="0 0 0"/>
      <geometry>
        <mesh filename="meshes/LX-16A_2.stl"/>
      </geometry>
      <material name="LX-16A_material_2">
        <color rgba="0.49803922 0.49803922 0.49803922 1"/>
      </material>
    </visual>
    <collision>
      <origin xyz="0 0 0" rpy="0 0 0"/>
      <geometry>
        <mesh filename="meshes/LX-16A_2.stl"/>
      </geometry>
    </collision>
    <inertial>
      <mass value="0.1093848811"/>
      <inertia ixx="7.80424653552885e-05" iyy="1.570919363876951e-05" izz="7.258459351651906e-05" ixy="-1.3379111184870858e-12" ixz="-1.1800829519684031e-15" iyz="-6.856880539707088e-09"/>
      <origin xyz="-4.3086370670521697e-10 -0.035130554915159456 -0.01617289663503479" rpy="0 0 0"/>
    </inertial>
  </link>
  <joint name="left_elbow_yaw" type="revolute">
    <origin xyz="-1.4993347535741108e-10 -0.07020000022229234 0.0" rpy="0.0 0.0 -3.14159264"/>
    <parent link="LX-16A"/>
    <child link="DRIVING_ROTOR_PLATE_7"/>
    <limit effort="80" velocity="5" lower="-1.5707963" upper="1.5707963"/>
    <axis xyz="0 0 -1"/>
  </joint>
  <link name="DRIVING_ROTOR_PLATE_7">
    <visual>
      <origin xyz="0 0 0" rpy="0 0 0"/>
      <geometry>
        <mesh filename="meshes/DRIVING_ROTOR_PLATE_7.stl"/>
      </geometry>
      <material name="DRIVING_ROTOR_PLATE_material_7">
        <color rgba="0.64705882 0.64705882 0.64705882 1"/>
      </material>
    </visual>
    <collision>
      <origin xyz="0 0 0" rpy="0 0 0"/>
      <geometry>
        <mesh filename="meshes/DRIVING_ROTOR_PLATE_7.stl"/>
      </geometry>
    </collision>
    <inertial>
      <mass value="0.0385277488"/>
      <inertia ixx="9.935929430853326e-06" iyy="1.2213382514348365e-05" izz="1.0583909814063782e-05" ixy="-3.128625113226166e-06" ixz="1.1986384087291168e-07" iyz="8.392966553037405e-08"/>
      <origin xyz="0.019591879748340407 0.013718381430064363 -0.016897508396865997" rpy="0 0 0"/>
    </inertial>
  </link>
  <joint name="right_elbow_yaw" type="revolute">
    <origin xyz="-1.5347855347735972e-09 -0.0702000019724337 -1.7232110183229565e-09" rpy="0.0 -2.220446049250313e-15 3.1415926071795868"/>
    <parent link="LX-16A_2"/>
    <child link="DRIVING_ROTOR_PLATE_8"/>
    <limit effort="80" velocity="5" lower="-1.5707963" upper="1.5707963"/>
    <axis xyz="0 0 -1"/>
  </joint>
  <link name="DRIVING_ROTOR_PLATE_8">
    <visual>
      <origin xyz="0 0 0" rpy="0 0 0"/>
      <geometry>
        <mesh filename="meshes/DRIVING_ROTOR_PLATE_8.stl"/>
      </geometry>
      <material name="DRIVING_ROTOR_PLATE_material_8">
        <color rgba="0.64705882 0.64705882 0.64705882 1"/>
      </material>
    </visual>
    <collision>
      <origin xyz="0 0 0" rpy="0 0 0"/>
      <geometry>
        <mesh filename="meshes/DRIVING_ROTOR_PLATE_8.stl"/>
      </geometry>
    </collision>
    <inertial>
      <mass value="0.0385277488"/>
      <inertia ixx="9.935929877790177e-06" iyy="1.2213382130146443e-05" izz="1.0583909899050326e-05" ixy="-3.128625309701438e-06" ixz="1.1986377820330642e-07" iyz="8.392952910487427e-08"/>
      <origin xyz="0.019591879646453054 0.013718382864289941 -0.016897507487602804" rpy="0 0 0"/>
    </inertial>
  </link>
  <joint name="left_hip_roll" type="revolute">
    <origin xyz="-2.44813840727387e-09 0.05275000029180242 -0.0070000024561768966" rpy="1.5707963999999994 0.0 -3.1415926071795863"/>
    <parent link="DRIVING_ROTOR_PLATE_5"/>
    <child link="DRIVING_ROTOR_PLATE_9"/>
    <limit effort="80" velocity="5" lower="-0.52359878" upper="0.52359878"/>
    <axis xyz="0 0 -1"/>
  </joint>
  <link name="DRIVING_ROTOR_PLATE_9">
    <visual>
      <origin xyz="0 0 0" rpy="0 0 0"/>
      <geometry>
        <mesh filename="meshes/DRIVING_ROTOR_PLATE_9.stl"/>
      </geometry>
      <material name="DRIVING_ROTOR_PLATE_material_9">
        <color rgba="0.64705882 0.64705882 0.64705882 1"/>
      </material>
    </visual>
    <collision>
      <origin xyz="0 0 0" rpy="0 0 0"/>
      <geometry>
        <mesh filename="meshes/DRIVING_ROTOR_PLATE_9.stl"/>
      </geometry>
    </collision>
    <inertial>
      <mass value="0.0598570834"/>
      <inertia ixx="1.823217568539259e-05" iyy="2.0991335782152405e-05" izz="8.409616105472035e-06" ixy="1.3215483404353818e-10" ixz="-8.930946339099605e-09" iyz="8.777827262728728e-09"/>
      <origin xyz="-0.00025981497737510276 8.182978655286598e-06 0.024753609735785415" rpy="0 0 0"/>
    </inertial>
  </link>
  <joint name="right_hip_roll" type="revolute">
    <origin xyz="-2.44813840727387e-09 0.05275000029180242 -0.0070000024561768966" rpy="1.5707963999999994 0.0 -3.1415926071795863"/>
    <parent link="DRIVING_ROTOR_PLATE_6"/>
    <child link="DRIVING_ROTOR_PLATE_10"/>
    <limit effort="80" velocity="5" lower="-0.52359878" upper="0.52359878"/>
    <axis xyz="0 0 -1"/>
  </joint>
  <link name="DRIVING_ROTOR_PLATE_6">
    <visual>
      <origin xyz="0 0 0" rpy="0 0 0"/>
      <geometry>
        <mesh filename="meshes/DRIVING_ROTOR_PLATE_6.stl"/>
      </geometry>
      <material name="DRIVING_ROTOR_PLATE_material_6">
        <color rgba="0.64705882 0.64705882 0.64705882 1"/>
      </material>
    </visual>
    <collision>
      <origin xyz="0 0 0" rpy="0 0 0"/>
      <geometry>
        <mesh filename="meshes/DRIVING_ROTOR_PLATE_6.stl"/>
      </geometry>
    </collision>
    <inertial>
      <mass value="0.0598570834"/>
      <inertia ixx="1.823217568540487e-05" iyy="2.0991335782140143e-05" izz="8.409616105472036e-06" ixy="1.3228288723355352e-10" ixz="8.930945931712143e-09" iyz="-8.777827677214932e-09"/>
      <origin xyz="0.00025981497699534295 -8.182990713358013e-06 0.02475360973578543" rpy="0 0 0"/>
    </inertial>
  </link>
<<<<<<< HEAD
  <joint name="right_knee_pitch" type="revolute">
    <origin xyz="0.01623087751044278 -1.7762673623633596e-09 0.04169999999196149" rpy="1.5707963535897942 -4.6410206566704915e-08 1.5707963000000003"/>
    <parent link="DRIVING_ROTOR_PLATE_5"/>
    <child link="DRIVING_ROTOR_PLATE_7"/>
=======
  <joint name="left_knee_pitch" type="revolute">
    <origin xyz="-0.01623087751044281 1.0229889869234343e-09 0.04169999999196149" rpy="1.5707963535897935 -4.641020678874952e-08 -1.5707963071795867"/>
    <parent link="DRIVING_ROTOR_PLATE_9"/>
    <child link="DRIVING_ROTOR_PLATE_11"/>
>>>>>>> 6bae8d09
    <limit effort="80" velocity="5" lower="-1.5707963" upper="1.5707963"/>
    <axis xyz="0 0 -1"/>
  </joint>
  <link name="DRIVING_ROTOR_PLATE_7">
    <visual>
      <origin xyz="0 0 0" rpy="0 0 0"/>
      <geometry>
        <mesh filename="meshes/DRIVING_ROTOR_PLATE_7.stl"/>
      </geometry>
      <material name="DRIVING_ROTOR_PLATE_material_7">
        <color rgba="0.64705882 0.64705882 0.64705882 1"/>
      </material>
    </visual>
    <collision>
      <origin xyz="0 0 0" rpy="0 0 0"/>
      <geometry>
        <mesh filename="meshes/DRIVING_ROTOR_PLATE_7.stl"/>
      </geometry>
    </collision>
    <inertial>
      <mass value="0.0704091068"/>
      <inertia ixx="3.0359362335765197e-05" iyy="1.3560118279717606e-05" izz="2.474586405226499e-05" ixy="1.896867045434681e-08" ixz="-1.7236612927176258e-09" iyz="7.720524526181664e-07"/>
      <origin xyz="1.5398640199441563e-05 0.03491858031357025 -0.01574510549362237" rpy="0 0 0"/>
    </inertial>
  </link>
<<<<<<< HEAD
  <joint name="left_knee_pitch" type="revolute">
    <origin xyz="-0.01623087751044281 1.0229889869234343e-09 0.04169999999196149" rpy="1.5707963535897935 -4.641020678874952e-08 -1.5707963071795867"/>
    <parent link="DRIVING_ROTOR_PLATE_6"/>
    <child link="DRIVING_ROTOR_PLATE_8"/>
=======
  <joint name="right_knee_pitch" type="revolute">
    <origin xyz="0.01623087751044278 -1.7762673623633596e-09 0.04169999999196149" rpy="1.5707963535897942 -4.6410206566704915e-08 1.5707963000000003"/>
    <parent link="DRIVING_ROTOR_PLATE_10"/>
    <child link="DRIVING_ROTOR_PLATE_12"/>
>>>>>>> 6bae8d09
    <limit effort="80" velocity="5" lower="-1.5707963" upper="1.5707963"/>
    <axis xyz="0 0 -1"/>
  </joint>
  <link name="DRIVING_ROTOR_PLATE_8">
    <visual>
      <origin xyz="0 0 0" rpy="0 0 0"/>
      <geometry>
        <mesh filename="meshes/DRIVING_ROTOR_PLATE_8.stl"/>
      </geometry>
      <material name="DRIVING_ROTOR_PLATE_material_8">
        <color rgba="0.64705882 0.64705882 0.64705882 1"/>
      </material>
    </visual>
    <collision>
      <origin xyz="0 0 0" rpy="0 0 0"/>
      <geometry>
        <mesh filename="meshes/DRIVING_ROTOR_PLATE_8.stl"/>
      </geometry>
    </collision>
    <inertial>
      <mass value="0.0704091068"/>
      <inertia ixx="3.0359362335765197e-05" iyy="1.3560118279717606e-05" izz="2.474586405226499e-05" ixy="1.896867045434681e-08" ixz="-1.7236612927176258e-09" iyz="7.720524526181664e-07"/>
      <origin xyz="1.5398640199441563e-05 0.03491858031357025 -0.01574510549362237" rpy="0 0 0"/>
    </inertial>
  </link>
  <joint name="left_ankle_pitch" type="revolute">
    <origin xyz="-1.204344863420248e-09 0.0552000002775737 -0.00031912410434488224" rpy="4.963083675318156e-23 -2.220446049250313e-15 4.998164106755064e-23"/>
    <parent link="DRIVING_ROTOR_PLATE_7"/>
    <child link="DRIVING_ROTOR_PLATE_9"/>
    <limit effort="80" velocity="5" lower="-1.5707963" upper="1.5707963"/>
    <axis xyz="0 0 -1"/>
  </joint>
  <link name="DRIVING_ROTOR_PLATE_9">
    <visual>
      <origin xyz="0 0 0" rpy="0 0 0"/>
      <geometry>
        <mesh filename="meshes/DRIVING_ROTOR_PLATE_9.stl"/>
      </geometry>
      <material name="DRIVING_ROTOR_PLATE_material_9">
        <color rgba="0.64705882 0.64705882 0.64705882 1"/>
      </material>
    </visual>
    <collision>
      <origin xyz="0 0 0" rpy="0 0 0"/>
      <geometry>
        <mesh filename="meshes/DRIVING_ROTOR_PLATE_9.stl"/>
      </geometry>
    </collision>
    <inertial>
      <mass value="0.0450744538"/>
      <inertia ixx="1.6003637322367507e-05" iyy="4.0363811169396464e-05" izz="2.904281722986846e-05" ixy="1.380142438620402e-07" ixz="-7.625648292126262e-09" iyz="3.327421359097439e-08"/>
      <origin xyz="-0.0036440005311199914 0.015900201329369885 -0.015230661517573501" rpy="0 0 0"/>
    </inertial>
  </link>
  <joint name="right_ankle_pitch" type="revolute">
    <origin xyz="-1.204344863420248e-09 0.0552000002775737 -0.00031912410434488224" rpy="4.963083675318156e-23 -2.220446049250313e-15 4.998164106755064e-23"/>
    <parent link="DRIVING_ROTOR_PLATE_8"/>
    <child link="DRIVING_ROTOR_PLATE_10"/>
    <limit effort="80" velocity="5" lower="-1.5707963" upper="1.5707963"/>
    <axis xyz="0 0 -1"/>
  </joint>
  <link name="DRIVING_ROTOR_PLATE_10">
    <visual>
      <origin xyz="0 0 0" rpy="0 0 0"/>
      <geometry>
        <mesh filename="meshes/DRIVING_ROTOR_PLATE_10.stl"/>
      </geometry>
      <material name="DRIVING_ROTOR_PLATE_material_10">
        <color rgba="0.64705882 0.64705882 0.64705882 1"/>
      </material>
    </visual>
    <collision>
      <origin xyz="0 0 0" rpy="0 0 0"/>
      <geometry>
        <mesh filename="meshes/DRIVING_ROTOR_PLATE_10.stl"/>
      </geometry>
    </collision>
    <inertial>
      <mass value="0.0450552098"/>
      <inertia ixx="1.5993648311403457e-05" iyy="4.0322322116535056e-05" izz="2.901124467393779e-05" ixy="-1.373935242771244e-07" ixz="7.590957598939323e-09" iyz="3.3270022215792026e-08"/>
      <origin xyz="0.0036276328125742535 0.01589961584119004 -0.015230590925420985" rpy="0 0 0"/>
    </inertial>
  </link>
</robot><|MERGE_RESOLUTION|>--- conflicted
+++ resolved
@@ -1,5 +1,5 @@
 <?xml version="1.0" ?>
-<robot name="tla_v02_legs">
+<robot name="torso">
   <link name="base">
     <inertial>
       <origin rpy="0 0 0" xyz="0 0 0"/>
@@ -29,15 +29,9 @@
       </geometry>
     </collision>
     <inertial>
-<<<<<<< HEAD
-      <mass value="0.135498239"/>
-      <inertia ixx="3.5912939543553395e-05" iyy="0.00010527900978101667" izz="0.00012328424778591687" ixy="-8.470329472543003e-22" ixz="-4.235164736271502e-22" iyz="1.2193650325900028e-06"/>
-      <origin xyz="0.0 -0.008378486588401126 -0.002859740555584406" rpy="0 0 0"/>
-=======
       <mass value="0.987160788"/>
       <inertia ixx="0.0016073099669088285" iyy="0.002731825411607407" izz="0.0016064439039334" ixy="-1.2994197846373817e-06" ixz="-6.828434040047376e-06" iyz="3.261325890580442e-05"/>
       <origin xyz="0.00027022772554781237 -0.01529435119645623 0.056659579619759266" rpy="0 0 0"/>
->>>>>>> 6bae8d09
     </inertial>
   </link>
   <joint name="left_hip_pitch" type="revolute">
@@ -102,7 +96,7 @@
     <origin xyz="0.07131383054661666 -0.023482764740008488 0.10812717280524366" rpy="-3.141592653589792 -1.5707962732050302 0.0"/>
     <parent link="Base_Motor_Mount"/>
     <child link="DRIVING_ROTOR_PLATE_3"/>
-    <limit effort="80" velocity="5" lower="-0.087266463" upper="1.5707963"/>
+    <limit effort="80" velocity="5" lower="-1.5707963" upper="1.5707963"/>
     <axis xyz="0 0 -1"/>
   </joint>
   <link name="DRIVING_ROTOR_PLATE_3">
@@ -122,16 +116,16 @@
       </geometry>
     </collision>
     <inertial>
-      <mass value="0.19605975280000001"/>
-      <inertia ixx="8.948072091503888e-05" iyy="5.493774484905203e-05" izz="6.547848468423842e-05" ixy="4.323569998298405e-10" ixz="6.946421568683275e-09" iyz="-2.406733881337123e-08"/>
-      <origin xyz="-1.5178600846561182e-06 0.03205306838749962 -0.032500307709879536" rpy="0 0 0"/>
+      <mass value="0.0295473156"/>
+      <inertia ixx="1.2717895333190895e-05" iyy="9.949412566470693e-06" izz="1.222588281334505e-05" ixy="1.0984901645860632e-07" ixz="1.9980215385254045e-06" iyz="-1.8685067322848477e-08"/>
+      <origin xyz="-0.0023907961919948637 -0.0009028980436851127 0.015410917096522989" rpy="0 0 0"/>
     </inertial>
   </link>
   <joint name="right_shoulder_pitch" type="revolute">
     <origin xyz="-0.07131383054661666 -0.023482764740008488 0.10812717280524366" rpy="-3.141592653589792 1.5707962732050302 0.0"/>
     <parent link="Base_Motor_Mount"/>
     <child link="DRIVING_ROTOR_PLATE_4"/>
-    <limit effort="80" velocity="5" lower="-1.5707963" upper="0.087266463"/>
+    <limit effort="80" velocity="5" lower="-1.5707963" upper="1.5707963"/>
     <axis xyz="0 0 -1"/>
   </joint>
   <link name="DRIVING_ROTOR_PLATE_4">
@@ -151,20 +145,16 @@
       </geometry>
     </collision>
     <inertial>
-      <mass value="0.19605975280000001"/>
-      <inertia ixx="8.948072091503888e-05" iyy="5.493774484905203e-05" izz="6.547848468423842e-05" ixy="4.323569998298405e-10" ixz="6.946421568683275e-09" iyz="-2.406733881337123e-08"/>
-      <origin xyz="-1.5178600846561182e-06 0.03205306838749962 -0.032500307709879536" rpy="0 0 0"/>
+      <mass value="0.0295473156"/>
+      <inertia ixx="1.269790142408461e-05" iyy="9.949412560193235e-06" izz="1.2205888897961306e-05" ixy="1.6574806217201653e-08" ixz="-1.9980215447388342e-06" iyz="-6.342814002300008e-08"/>
+      <origin xyz="0.0023907962421848383 0.001101653747757804 0.015410917096522989" rpy="0 0 0"/>
     </inertial>
   </link>
   <joint name="left_hip_yaw" type="revolute">
     <origin xyz="-0.007400000327569208 0.016949999801717745 0.02285000258156657" rpy="-1.5707963071795867 1.5707963196152375 0.0"/>
     <parent link="DRIVING_ROTOR_PLATE"/>
     <child link="DRIVING_ROTOR_PLATE_5"/>
-<<<<<<< HEAD
-    <limit effort="80" velocity="5" lower="-0.52359878" upper="0.52359878"/>
-=======
     <limit effort="80" velocity="5" lower="-1.5707963" upper="0.087266463"/>
->>>>>>> 6bae8d09
     <axis xyz="0 0 -1"/>
   </joint>
   <link name="DRIVING_ROTOR_PLATE_5">
@@ -370,20 +360,20 @@
     <limit effort="80" velocity="5" lower="-0.52359878" upper="0.52359878"/>
     <axis xyz="0 0 -1"/>
   </joint>
-  <link name="DRIVING_ROTOR_PLATE_6">
-    <visual>
-      <origin xyz="0 0 0" rpy="0 0 0"/>
-      <geometry>
-        <mesh filename="meshes/DRIVING_ROTOR_PLATE_6.stl"/>
-      </geometry>
-      <material name="DRIVING_ROTOR_PLATE_material_6">
-        <color rgba="0.64705882 0.64705882 0.64705882 1"/>
-      </material>
-    </visual>
-    <collision>
-      <origin xyz="0 0 0" rpy="0 0 0"/>
-      <geometry>
-        <mesh filename="meshes/DRIVING_ROTOR_PLATE_6.stl"/>
+  <link name="DRIVING_ROTOR_PLATE_10">
+    <visual>
+      <origin xyz="0 0 0" rpy="0 0 0"/>
+      <geometry>
+        <mesh filename="meshes/DRIVING_ROTOR_PLATE_10.stl"/>
+      </geometry>
+      <material name="DRIVING_ROTOR_PLATE_material_10">
+        <color rgba="0.64705882 0.64705882 0.64705882 1"/>
+      </material>
+    </visual>
+    <collision>
+      <origin xyz="0 0 0" rpy="0 0 0"/>
+      <geometry>
+        <mesh filename="meshes/DRIVING_ROTOR_PLATE_10.stl"/>
       </geometry>
     </collision>
     <inertial>
@@ -392,34 +382,27 @@
       <origin xyz="0.00025981497699534295 -8.182990713358013e-06 0.02475360973578543" rpy="0 0 0"/>
     </inertial>
   </link>
-<<<<<<< HEAD
-  <joint name="right_knee_pitch" type="revolute">
-    <origin xyz="0.01623087751044278 -1.7762673623633596e-09 0.04169999999196149" rpy="1.5707963535897942 -4.6410206566704915e-08 1.5707963000000003"/>
-    <parent link="DRIVING_ROTOR_PLATE_5"/>
-    <child link="DRIVING_ROTOR_PLATE_7"/>
-=======
   <joint name="left_knee_pitch" type="revolute">
     <origin xyz="-0.01623087751044281 1.0229889869234343e-09 0.04169999999196149" rpy="1.5707963535897935 -4.641020678874952e-08 -1.5707963071795867"/>
     <parent link="DRIVING_ROTOR_PLATE_9"/>
     <child link="DRIVING_ROTOR_PLATE_11"/>
->>>>>>> 6bae8d09
-    <limit effort="80" velocity="5" lower="-1.5707963" upper="1.5707963"/>
-    <axis xyz="0 0 -1"/>
-  </joint>
-  <link name="DRIVING_ROTOR_PLATE_7">
-    <visual>
-      <origin xyz="0 0 0" rpy="0 0 0"/>
-      <geometry>
-        <mesh filename="meshes/DRIVING_ROTOR_PLATE_7.stl"/>
-      </geometry>
-      <material name="DRIVING_ROTOR_PLATE_material_7">
-        <color rgba="0.64705882 0.64705882 0.64705882 1"/>
-      </material>
-    </visual>
-    <collision>
-      <origin xyz="0 0 0" rpy="0 0 0"/>
-      <geometry>
-        <mesh filename="meshes/DRIVING_ROTOR_PLATE_7.stl"/>
+    <limit effort="80" velocity="5" lower="-1.5707963" upper="1.5707963"/>
+    <axis xyz="0 0 -1"/>
+  </joint>
+  <link name="DRIVING_ROTOR_PLATE_11">
+    <visual>
+      <origin xyz="0 0 0" rpy="0 0 0"/>
+      <geometry>
+        <mesh filename="meshes/DRIVING_ROTOR_PLATE_11.stl"/>
+      </geometry>
+      <material name="DRIVING_ROTOR_PLATE_material_11">
+        <color rgba="0.64705882 0.64705882 0.64705882 1"/>
+      </material>
+    </visual>
+    <collision>
+      <origin xyz="0 0 0" rpy="0 0 0"/>
+      <geometry>
+        <mesh filename="meshes/DRIVING_ROTOR_PLATE_11.stl"/>
       </geometry>
     </collision>
     <inertial>
@@ -428,34 +411,27 @@
       <origin xyz="1.5398640199441563e-05 0.03491858031357025 -0.01574510549362237" rpy="0 0 0"/>
     </inertial>
   </link>
-<<<<<<< HEAD
-  <joint name="left_knee_pitch" type="revolute">
-    <origin xyz="-0.01623087751044281 1.0229889869234343e-09 0.04169999999196149" rpy="1.5707963535897935 -4.641020678874952e-08 -1.5707963071795867"/>
-    <parent link="DRIVING_ROTOR_PLATE_6"/>
-    <child link="DRIVING_ROTOR_PLATE_8"/>
-=======
   <joint name="right_knee_pitch" type="revolute">
     <origin xyz="0.01623087751044278 -1.7762673623633596e-09 0.04169999999196149" rpy="1.5707963535897942 -4.6410206566704915e-08 1.5707963000000003"/>
     <parent link="DRIVING_ROTOR_PLATE_10"/>
     <child link="DRIVING_ROTOR_PLATE_12"/>
->>>>>>> 6bae8d09
-    <limit effort="80" velocity="5" lower="-1.5707963" upper="1.5707963"/>
-    <axis xyz="0 0 -1"/>
-  </joint>
-  <link name="DRIVING_ROTOR_PLATE_8">
-    <visual>
-      <origin xyz="0 0 0" rpy="0 0 0"/>
-      <geometry>
-        <mesh filename="meshes/DRIVING_ROTOR_PLATE_8.stl"/>
-      </geometry>
-      <material name="DRIVING_ROTOR_PLATE_material_8">
-        <color rgba="0.64705882 0.64705882 0.64705882 1"/>
-      </material>
-    </visual>
-    <collision>
-      <origin xyz="0 0 0" rpy="0 0 0"/>
-      <geometry>
-        <mesh filename="meshes/DRIVING_ROTOR_PLATE_8.stl"/>
+    <limit effort="80" velocity="5" lower="-1.5707963" upper="1.5707963"/>
+    <axis xyz="0 0 -1"/>
+  </joint>
+  <link name="DRIVING_ROTOR_PLATE_12">
+    <visual>
+      <origin xyz="0 0 0" rpy="0 0 0"/>
+      <geometry>
+        <mesh filename="meshes/DRIVING_ROTOR_PLATE_12.stl"/>
+      </geometry>
+      <material name="DRIVING_ROTOR_PLATE_material_12">
+        <color rgba="0.64705882 0.64705882 0.64705882 1"/>
+      </material>
+    </visual>
+    <collision>
+      <origin xyz="0 0 0" rpy="0 0 0"/>
+      <geometry>
+        <mesh filename="meshes/DRIVING_ROTOR_PLATE_12.stl"/>
       </geometry>
     </collision>
     <inertial>
@@ -466,25 +442,25 @@
   </link>
   <joint name="left_ankle_pitch" type="revolute">
     <origin xyz="-1.204344863420248e-09 0.0552000002775737 -0.00031912410434488224" rpy="4.963083675318156e-23 -2.220446049250313e-15 4.998164106755064e-23"/>
-    <parent link="DRIVING_ROTOR_PLATE_7"/>
-    <child link="DRIVING_ROTOR_PLATE_9"/>
-    <limit effort="80" velocity="5" lower="-1.5707963" upper="1.5707963"/>
-    <axis xyz="0 0 -1"/>
-  </joint>
-  <link name="DRIVING_ROTOR_PLATE_9">
-    <visual>
-      <origin xyz="0 0 0" rpy="0 0 0"/>
-      <geometry>
-        <mesh filename="meshes/DRIVING_ROTOR_PLATE_9.stl"/>
-      </geometry>
-      <material name="DRIVING_ROTOR_PLATE_material_9">
-        <color rgba="0.64705882 0.64705882 0.64705882 1"/>
-      </material>
-    </visual>
-    <collision>
-      <origin xyz="0 0 0" rpy="0 0 0"/>
-      <geometry>
-        <mesh filename="meshes/DRIVING_ROTOR_PLATE_9.stl"/>
+    <parent link="DRIVING_ROTOR_PLATE_11"/>
+    <child link="DRIVING_ROTOR_PLATE_13"/>
+    <limit effort="80" velocity="5" lower="-1.5707963" upper="1.5707963"/>
+    <axis xyz="0 0 -1"/>
+  </joint>
+  <link name="DRIVING_ROTOR_PLATE_13">
+    <visual>
+      <origin xyz="0 0 0" rpy="0 0 0"/>
+      <geometry>
+        <mesh filename="meshes/DRIVING_ROTOR_PLATE_13.stl"/>
+      </geometry>
+      <material name="DRIVING_ROTOR_PLATE_material_13">
+        <color rgba="0.64705882 0.64705882 0.64705882 1"/>
+      </material>
+    </visual>
+    <collision>
+      <origin xyz="0 0 0" rpy="0 0 0"/>
+      <geometry>
+        <mesh filename="meshes/DRIVING_ROTOR_PLATE_13.stl"/>
       </geometry>
     </collision>
     <inertial>
@@ -495,25 +471,25 @@
   </link>
   <joint name="right_ankle_pitch" type="revolute">
     <origin xyz="-1.204344863420248e-09 0.0552000002775737 -0.00031912410434488224" rpy="4.963083675318156e-23 -2.220446049250313e-15 4.998164106755064e-23"/>
-    <parent link="DRIVING_ROTOR_PLATE_8"/>
-    <child link="DRIVING_ROTOR_PLATE_10"/>
-    <limit effort="80" velocity="5" lower="-1.5707963" upper="1.5707963"/>
-    <axis xyz="0 0 -1"/>
-  </joint>
-  <link name="DRIVING_ROTOR_PLATE_10">
-    <visual>
-      <origin xyz="0 0 0" rpy="0 0 0"/>
-      <geometry>
-        <mesh filename="meshes/DRIVING_ROTOR_PLATE_10.stl"/>
-      </geometry>
-      <material name="DRIVING_ROTOR_PLATE_material_10">
-        <color rgba="0.64705882 0.64705882 0.64705882 1"/>
-      </material>
-    </visual>
-    <collision>
-      <origin xyz="0 0 0" rpy="0 0 0"/>
-      <geometry>
-        <mesh filename="meshes/DRIVING_ROTOR_PLATE_10.stl"/>
+    <parent link="DRIVING_ROTOR_PLATE_12"/>
+    <child link="DRIVING_ROTOR_PLATE_14"/>
+    <limit effort="80" velocity="5" lower="-1.5707963" upper="1.5707963"/>
+    <axis xyz="0 0 -1"/>
+  </joint>
+  <link name="DRIVING_ROTOR_PLATE_14">
+    <visual>
+      <origin xyz="0 0 0" rpy="0 0 0"/>
+      <geometry>
+        <mesh filename="meshes/DRIVING_ROTOR_PLATE_14.stl"/>
+      </geometry>
+      <material name="DRIVING_ROTOR_PLATE_material_14">
+        <color rgba="0.64705882 0.64705882 0.64705882 1"/>
+      </material>
+    </visual>
+    <collision>
+      <origin xyz="0 0 0" rpy="0 0 0"/>
+      <geometry>
+        <mesh filename="meshes/DRIVING_ROTOR_PLATE_14.stl"/>
       </geometry>
     </collision>
     <inertial>
