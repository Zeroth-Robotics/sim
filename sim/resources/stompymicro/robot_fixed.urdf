--- conflicted
+++ resolved
@@ -34,13 +34,8 @@
       <origin xyz="0.0 -0.008378486588401126 -0.002859740555584406" rpy="0 0 0"/>
     </inertial>
   </link>
-<<<<<<< HEAD
-  <joint name="Hip_Pitch_Left" type="revolute">
-    <origin xyz="-0.04131383163080649 -0.024183361086076917 -0.0037431400080385063" rpy="-3.1415926071795863 1.5707963 0.0"/>
-=======
   <joint name="right_hip_pitch" type="revolute">
     <origin xyz="-0.0428138310841906 -0.023482760616461606 -0.004372827248230849" rpy="-3.1415926071795863 1.5707963 0.0"/>
->>>>>>> 09eb9eca
     <parent link="Base_Motor_Mount"/>
     <child link="DRIVING_ROTOR_PLATE"/>
     <limit effort="80" velocity="5" lower="-1.5707963" upper="1.5707963"/>
@@ -68,13 +63,8 @@
       <origin xyz="-0.007392120408765606 0.00032656634051300194 0.019957405295933567" rpy="0 0 0"/>
     </inertial>
   </link>
-<<<<<<< HEAD
-  <joint name="Hip_Pitch_Right" type="revolute">
-    <origin xyz="0.04131383163080649 -0.024183361086076917 -0.0037431400080385063" rpy="-3.1415926071795863 -1.5707963 0.0"/>
-=======
   <joint name="left_hip_pitch" type="revolute">
     <origin xyz="0.0413138310841906 -0.023482760686076916 -0.004372827208038505" rpy="-3.1415926071795863 -1.5707963 0.0"/>
->>>>>>> 09eb9eca
     <parent link="Base_Motor_Mount"/>
     <child link="DRIVING_ROTOR_PLATE_2"/>
     <limit effort="80" velocity="5" lower="-1.5707963" upper="1.5707963"/>
@@ -102,15 +92,9 @@
       <origin xyz="0.007398993110512667 0.0007075912421138948 0.01995826423917952" rpy="0 0 0"/>
     </inertial>
   </link>
-<<<<<<< HEAD
-  <joint name="Hip_Lift_Joint_Limit" type="revolute">
-    <origin xyz="0.007399999685828183 0.016450000198282227 0.02284999703643316" rpy="-1.5707962535897932 -1.570796273205031 0.0"/>
-    <parent link="DRIVING_ROTOR_PLATE"/>
-=======
   <joint name="left_shoulder_pitch" type="revolute">
     <origin xyz="0.07131383054661666 -0.023482764740008488 0.10812717280524366" rpy="-3.141592653589792 -1.5707962732050302 0.0"/>
     <parent link="Base_Motor_Mount"/>
->>>>>>> 09eb9eca
     <child link="DRIVING_ROTOR_PLATE_3"/>
     <limit effort="80" velocity="5" lower="-0.087266463" upper="1.5707963"/>
     <axis xyz="0 0 -1"/>
@@ -137,15 +121,9 @@
       <origin xyz="-1.5178600846561182e-06 0.03205306838749962 -0.032500307709879536" rpy="0 0 0"/>
     </inertial>
   </link>
-<<<<<<< HEAD
-  <joint name="Hip_Lift_Joint_Limit_2" type="revolute">
-    <origin xyz="-0.007400000327569208 0.016949999801717745 0.02285000258156657" rpy="-1.5707963071795867 1.5707963196152375 0.0"/>
-    <parent link="DRIVING_ROTOR_PLATE_2"/>
-=======
   <joint name="right_shoulder_pitch" type="revolute">
     <origin xyz="-0.07131383054661666 -0.023482764740008488 0.10812717280524366" rpy="-3.141592653589792 1.5707962732050302 0.0"/>
     <parent link="Base_Motor_Mount"/>
->>>>>>> 09eb9eca
     <child link="DRIVING_ROTOR_PLATE_4"/>
     <limit effort="80" velocity="5" lower="-1.5707963" upper="0.087266463"/>
     <axis xyz="0 0 -1"/>
@@ -172,15 +150,9 @@
       <origin xyz="-1.5178600846561182e-06 0.03205306838749962 -0.032500307709879536" rpy="0 0 0"/>
     </inertial>
   </link>
-<<<<<<< HEAD
-  <joint name="Thigh_Rotate" type="revolute">
-    <origin xyz="-2.4481384211516577e-09 0.05275000029180242 -0.00700000245617689" rpy="1.5707963999999994 6.661338147750939e-16 -3.1415926071795863"/>
-    <parent link="DRIVING_ROTOR_PLATE_3"/>
-=======
   <joint name="right_hip_yaw" type="revolute">
     <origin xyz="0.007399999685828183 0.016450000198282227 0.02284999703643316" rpy="-1.5707962535897932 -1.570796273205031 0.0"/>
     <parent link="DRIVING_ROTOR_PLATE"/>
->>>>>>> 09eb9eca
     <child link="DRIVING_ROTOR_PLATE_5"/>
     <limit effort="80" velocity="5" lower="-0.52359878" upper="0.52359878"/>
     <axis xyz="0 0 -1"/>
@@ -202,8 +174,6 @@
       </geometry>
     </collision>
     <inertial>
-<<<<<<< HEAD
-=======
       <mass value="0.19605975280000001"/>
       <inertia ixx="8.948072091503889e-05" iyy="5.493774484905204e-05" izz="6.547848468423842e-05" ixy="4.323569998282892e-10" ixz="6.9464215686768955e-09" iyz="-2.4067338813372078e-08"/>
       <origin xyz="-1.5178600846538283e-06 0.03205306838749962 -0.03250030770987955" rpy="0 0 0"/>
@@ -378,23 +348,15 @@
       </geometry>
     </collision>
     <inertial>
->>>>>>> 09eb9eca
       <mass value="0.0598570834"/>
       <inertia ixx="1.823217568540487e-05" iyy="2.0991335782140143e-05" izz="8.409616105472036e-06" ixy="1.3228288723355352e-10" ixz="8.930945931712143e-09" iyz="-8.777827677214932e-09"/>
       <origin xyz="0.00025981497699534295 -8.182990713358013e-06 0.02475360973578543" rpy="0 0 0"/>
     </inertial>
   </link>
-<<<<<<< HEAD
-  <joint name="Thigh_Rotate_2" type="revolute">
-    <origin xyz="-2.4481384211516577e-09 0.05275000029180242 -0.00700000245617689" rpy="1.5707963999999994 6.661338147750939e-16 -3.1415926071795863"/>
-    <parent link="DRIVING_ROTOR_PLATE_4"/>
-    <child link="DRIVING_ROTOR_PLATE_6"/>
-=======
   <joint name="right_hip_roll" type="revolute">
     <origin xyz="-2.44813840727387e-09 0.05275000029180242 -0.0070000024561768966" rpy="1.5707963999999994 0.0 -3.1415926071795863"/>
     <parent link="DRIVING_ROTOR_PLATE_6"/>
     <child link="DRIVING_ROTOR_PLATE_10"/>
->>>>>>> 09eb9eca
     <limit effort="80" velocity="5" lower="-0.52359878" upper="0.52359878"/>
     <axis xyz="0 0 -1"/>
   </joint>
